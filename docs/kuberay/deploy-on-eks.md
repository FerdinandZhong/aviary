--- conflicted
+++ resolved
@@ -1,9 +1,5 @@
-<<<<<<< HEAD
-# Deploy Aviary on Amazon EKS using KubeRay
-
-=======
 # Deploy RayLLM on Amazon EKS using KubeRay
->>>>>>> 5d220c6b
+
 * Note that this document will be extended to include Ray autoscaling and the deployment of multiple models in the near future.
 
 # Part 1: Set up a Kubernetes cluster on Amazon EKS
