--- conflicted
+++ resolved
@@ -1,14 +1,5 @@
 PROJECT_NAME = "AviaryFrontend"
 
-<<<<<<< HEAD
-
-# we add the trailing slash to make it easier to construct URLs and test
-# for backwards compatibility
-DEFAULT_API_VERSION = ""
-
-NUM_LLM_OPTIONS = 3
-=======
->>>>>>> 14cb47d0
 
 # we add the trailing slash to make it easier to construct URLs and test
 # for backwards compatibility
