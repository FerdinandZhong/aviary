from setuptools import find_packages, setup

setup(
    name="aviary",
<<<<<<< HEAD
    version="0.1.1",
=======
    version="0.2.0",
>>>>>>> 14cb47d0
    description="A tool to deploy and query LLMs",
    packages=find_packages(include="aviary*"),
    include_package_data=True,
    package_data={"aviary": ["models/*"]},
    entry_points={
        "console_scripts": [
            "aviary=aviary.cli:app",
        ]
    },
    install_requires=[
        "typer>=0.9",
        "rich",
<<<<<<< HEAD
        "typing_extensions==4.5.0",
        "requests",
=======
        "typing_extensions~=4.5.0",
        "requests",
        "openai",
>>>>>>> 14cb47d0
    ],
    extras_require={
        # TODO(tchordia): test whether this works, and determine how we can keep requirements
        # in sync
        "backend": [
            "awscrt",
            "async_timeout",
            "torch>=2.0.0",
            "torchaudio>=2.0.0",
            "torchvision>=0.15.2",
            "accelerate",
            "transformers>=4.25.1",
            "datasets",
            "ftfy",
            "tensorboard",
            "sentencepiece",
            "Jinja2",
            "numexpr>=2.7.3",
            "hf_transfer",
            "evaluate",
            "bitsandbytes",
            "deepspeed @ git+https://github.com/Yard1/DeepSpeed.git@aviary",
            "numpy<1.24",
            "ninja",
            "protobuf<3.21.0",
            "optimum @ git+https://github.com/huggingface/optimum.git",
            "torchmetrics",
            "safetensors",
<<<<<<< HEAD
            "pydantic==1.10.7",
            "einops",
            "markdown-it-py[plugins]",
            "fastapi-versioning",
=======
            "pydantic~=1.10.0",
            "einops",
            "markdown-it-py[plugins]",
            "fastapi-versioning",
            "scipy",
>>>>>>> 14cb47d0
        ],
        "frontend": [
            "gradio",
            "aiorwlock",
            "ray",
            "pymongo",
            "pandas",
            "boto3",
        ],
        "dev": [
            "pre-commit",
            "ruff==0.0.270",
            "black==23.3.0",
        ],
        "test": [
            "pytest",
            "pytest-asyncio",
            "pytest-md-report",
            "buildkite-test-collector",
        ],
        "docs": [
            "mkdocs-material",
        ],
        "docs": [
            "mkdocs-material",
        ],
    },
    dependency_links=["https://download.pytorch.org/whl/cu118"],
    python_requires=">=3.8",
)<|MERGE_RESOLUTION|>--- conflicted
+++ resolved
@@ -2,11 +2,7 @@
 
 setup(
     name="aviary",
-<<<<<<< HEAD
-    version="0.1.1",
-=======
     version="0.2.0",
->>>>>>> 14cb47d0
     description="A tool to deploy and query LLMs",
     packages=find_packages(include="aviary*"),
     include_package_data=True,
@@ -19,14 +15,9 @@
     install_requires=[
         "typer>=0.9",
         "rich",
-<<<<<<< HEAD
-        "typing_extensions==4.5.0",
-        "requests",
-=======
         "typing_extensions~=4.5.0",
         "requests",
         "openai",
->>>>>>> 14cb47d0
     ],
     extras_require={
         # TODO(tchordia): test whether this works, and determine how we can keep requirements
@@ -55,18 +46,11 @@
             "optimum @ git+https://github.com/huggingface/optimum.git",
             "torchmetrics",
             "safetensors",
-<<<<<<< HEAD
-            "pydantic==1.10.7",
-            "einops",
-            "markdown-it-py[plugins]",
-            "fastapi-versioning",
-=======
             "pydantic~=1.10.0",
             "einops",
             "markdown-it-py[plugins]",
             "fastapi-versioning",
             "scipy",
->>>>>>> 14cb47d0
         ],
         "frontend": [
             "gradio",
@@ -90,9 +74,6 @@
         "docs": [
             "mkdocs-material",
         ],
-        "docs": [
-            "mkdocs-material",
-        ],
     },
     dependency_links=["https://download.pytorch.org/whl/cu118"],
     python_requires=">=3.8",
