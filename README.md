# RayLLM - LLMs on Ray

[![Build status](https://badge.buildkite.com/d6d7af987d1db222827099a953410c4e212b32e8199ca513be.svg?branch=master)](https://buildkite.com/anyscale/aviary-docker)

Try it now: [🦜🔍 Ray Aviary Explorer 🦜🔍](http://aviary.anyscale.com/)

RayLLM (formerly known as Aviary) is an LLM serving solution that makes it easy to deploy and manage
a variety of open source LLMs, built on [Ray Serve](https://docs.ray.io/en/latest/serve/index.html). It does this by:

- Providing an extensive suite of pre-configured open source LLMs, with defaults that work out of the box.
- Supporting Transformer models hosted on [Hugging Face Hub](http://hf.co) or present on local disk.
- Simplifying the deployment of multiple LLMs
- Simplifying the addition of new LLMs
- Offering unique autoscaling support, including scale-to-zero.
- Fully supporting multi-GPU & multi-node model deployments.
- Offering high performance features like continuous batching, quantization and streaming.
- Providing a REST API that is similar to OpenAI's to make it easy to migrate and cross test them.

In addition to LLM serving, it also includes a CLI and a web frontend (Aviary Explorer) that you can use to compare the outputs of different models directly, rank them by quality, get a cost and latency estimate, and more.

RayLLM supports continuous batching by integrating with [vLLM](https://github.com/vllm-project/vllm). Continuous batching allows you to get much better throughput and latency than static batching.

RayLLM leverages [Ray Serve](https://docs.ray.io/en/latest/serve/index.html), which has native support for autoscaling
and multi-node deployments. RayLLM can scale to zero and create
new model replicas (each composed of multiple GPU workers) in response to demand.

# Getting started

## Deploying RayLLM

The guide below walks you through the steps required for deployment of RayLLM on Ray Serve.

### Locally

We highly recommend using the official `anyscale/aviary` Docker image to run RayLLM. Manually installing RayLLM is currently not a supported use-case due to specific dependencies required, some of which are not available on pip.

```shell
cache_dir=${XDG_CACHE_HOME:-$HOME/.cache}

docker run -it --gpus all --shm-size 1g -p 8000:8000 -e HF_HOME=~/data -v $cache_dir:~/data anyscale/aviary:latest bash
# Inside docker container
aviary run --model ~/models/continuous_batching/amazon--LightGPT.yaml
```

### On a Ray Cluster

RayLLM uses Ray Serve, so it can be deployed on Ray Clusters.

Currently, we only have a guide and pre-configured YAML file for AWS deployments.
**Make sure you have exported your AWS credentials locally.**

```bash
export AWS_ACCESS_KEY_ID=...
export AWS_SECRET_ACCESS_KEY=...
export AWS_SESSION_TOKEN=...
```

Start by cloning this repo to your local machine.

You may need to specify your AWS private key in the `deploy/ray/aviary-cluster.yaml` file.
See [Ray on Cloud VMs](https://docs.ray.io/en/latest/cluster/vms/index.html) page in
Ray documentation for more details.

```shell
git clone https://github.com/ray-project/ray-llm.git
cd ray-llm

# Start a Ray Cluster (This will take a few minutes to start-up)
ray up deploy/ray/aviary-cluster.yaml
```

#### Connect to your Cluster

```shell
# Connect to the Head node of your Ray Cluster (This will take several minutes to autoscale)
ray attach deploy/ray/aviary-cluster.yaml

# Deploy the LightGPT model. 
serve run serve_configs/amazon--LightGPT.yaml
```

You can deploy any model in the `models` directory of this repo,
or define your own model YAML file and run that instead.

### On Kubernetes

For Kubernetes deployments, please see our extensive documentation for [deploying Ray Serve on KubeRay](https://docs.ray.io/en/latest/serve/production-guide/kubernetes.html).

## Query your models

Once the models are deployed, you can install a client outside of the Docker container to query the backend.

```shell
pip install "aviary @ git+https://github.com/ray-project/ray-llm.git"
```

You can query your RayLLM deployment in many ways.

In all cases start out by doing:

```shell
export ENDPOINT_URL="http://localhost:8000/v1"
```

This is because your deployment is running locally, but you can also access remote deployments (in which case you would set `ENDPOINT_URL` to a remote URL).

### Using curl

You can use curl at the command line to query your deployed LLM:

```shell
% curl $ENDPOINT_URL/chat/completions \
  -H "Content-Type: application/json" \
  -d '{
    "model": "meta-llama/Llama-2-7b-chat-hf",
    "messages": [{"role": "system", "content": "You are a helpful assistant."}, {"role": "user", "content": "Hello!"}],
    "temperature": 0.7
  }'
```

```text
{
  "id":"meta-llama/Llama-2-7b-chat-hf-308fc81f-746e-4682-af70-05d35b2ee17d",
  "object":"text_completion","created":1694809775,
  "model":"meta-llama/Llama-2-7b-chat-hf",
  "choices":[
    {
      "message":
        {
          "role":"assistant",
          "content":"Hello there! *adjusts glasses* It's a pleasure to meet you! Is there anything I can help you with today? Have you got a question or a task you'd like me to assist you with? Just let me know!"
        },
      "index":0,
      "finish_reason":"stop"
    }
  ],
  "usage":{"prompt_tokens":30,"completion_tokens":53,"total_tokens":83}}
```

### Connecting directly over python

Use the `requests` library to connect with Python. Use this script to receive a streamed response, automatically parse the outputs, and print just the content.

```python
import os
import json
import requests

s = requests.Session()

api_base = os.getenv("ENDPOINT_URL")
url = f"{api_base}/chat/completions"
body = {
  "model": "meta-llama/Llama-2-7b-chat-hf",
  "messages": [
    {"role": "system", "content": "You are a helpful assistant."},
    {"role": "user", "content": "Tell me a long story with many words."}
  ],
  "temperature": 0.7,
  "stream": True,
}

with s.post(url, json=body, stream=True) as response:
    for chunk in response.iter_lines(decode_unicode=True):
        if chunk is not None:
            try:
                # Get data from reponse chunk
                chunk_data = chunk.split("data: ")[1]

                # Get message choices from data
                choices = json.loads(chunk_data)["choices"]

                # Pick content from first choice
                content = choices[0]["delta"]["content"]

                print(content, end="", flush=True)
            except json.decoder.JSONDecodeError:
                # Chunk was not formatted as expected
                pass
            except KeyError:
                # No message was contained in the chunk
                pass
    print("")
```

### Using the OpenAI SDK

RayLLM uses an OpenAI-compatible API, allowing us to use the OpenAI
SDK to access our deployments. To do so, we need to set the `OPENAI_API_BASE` env var.

```shell
export OPENAI_API_BASE=http://localhost:8000/v1
export OPENAI_API_KEY='not_a_real_key'
```

```python
import openai

# List all models.
models = openai.Model.list()
print(models)

# Note: not all arguments are currently supported and will be ignored by the backend.
chat_completion = openai.ChatCompletion.create(
    model="meta-llama/Llama-2-7b-chat-hf",
    messages=[
      {"role": "system", "content": "You are a helpful assistant."},
      {"role": "user", "content": "Say 'test'."}
    ],
    temperature=0.7
)
print(chat_completion)
```

# RayLLM Reference

## Installing RayLLM

To install RayLLM and its dependencies, run the following command:

```shell
pip install "aviary @ git+https://github.com/ray-project/ray-llm.git"
```

RayLLM consists of a set of configurations and utilities for deploying LLMs on Ray Serve,
in addition to a frontend (Aviary Explorer), both of which come with additional
dependencies. To install the dependencies for the frontend run the following commands:

```shell
pip install "aviary[frontend] @ git+https://github.com/ray-project/ray-llm.git"
```

The backend dependencies are heavy weight, and quite large. We recommend using the official
`anyscale/aviary` image. Installing the backend manually is not a supported usecase.

## Running Aviary Explorer locally

The frontend is a [Gradio](https://gradio.app/) interface that allows you to interact
with the models in the backend through a web interface.
The Gradio app is served using [Ray Serve](https://docs.ray.io/en/latest/serve/index.html).

To run the Aviary Explorer locally, you need to set the following environment variable:

```shell
export ENDPOINT_URL=<hostname of the backend, eg. 'http://localhost:8000'>
```

Once you have set these environment variables, you can run the frontend with the
following command:

```shell
serve run aviary.frontend.app:app --non-blocking
```

You will be able to access it at `http://localhost:8000/frontend` in your browser.

To just use the Gradio frontend without Ray Serve, you can start it
with `python aviary/frontend/app.py`. In that case, the Gradio interface should be accessible at `http://localhost:7860` in your browser.
If running the frontend yourself is not an option, you can still use
[our hosted version](http://aviary.anyscale.com/) for your experiments.

Note that the frontend will not dynamically update the list of models should they change in the backend. In order for the frontend to update, you will need to restart it.

### Usage stats collection

Ray collects basic, non-identifiable usage statistics to help us improve the project.
For more information on what is collected and how to opt-out, see the
[Usage Stats Collection](https://docs.ray.io/en/latest/cluster/usage-stats.html) page in
Ray documentation.

## Using RayLLM through the CLI

RayLLM uses the Ray Serve CLI that allows you to interact with deployed models.

```shell
# Start a new model in Ray Serve from provided configuration
serve run serve_configs/<model_config_path>

# Get the status of the running deployments
serve status

# Get the current config of current live Serve applications 
serve config

# Shutdown all Serve applications
serve shutdown
```

## RayLLM Model Registry

You can easily add new models by adding two configuration files.
To learn more about how to customize or add new models,
see the [Model Registry](models/README.md).

# Frequently Asked Questions

## How do I add a new model?

The easiest way is to copy the configuration of the existing model's YAML file and modify it. See models/README.md for more details.

## How do I deploy multiple models at once?

Run multiple models at once by aggregating the Serve configs for different models into a single, unified config. For example, use this config to run the `LightGPT` and `Llama-2-7b-chat` model in a single Serve application:

```yaml
<<<<<<< HEAD
# File name: serve/config.yaml
=======
# File name: serve_configs/config.yaml

>>>>>>> fa6f0176
applications:
- name: router
  import_path: aviary.backend:router_application
  route_prefix: /
  args:
    models:
      - ./models/continuous_batching/amazon--LightGPT.yaml
      - ./models/continuous_batching/meta-llama--Llama-2-7b-chat-hf.yaml
```

The config includes both models in the `model` argument for the `router`. Additionally, the Serve configs for both model applications are included. Save this unified config file to the `serve_configs/` folder.

Run the config to deploy the models:

```shell
serve run serve_configs/<config.yaml>
```

## How do I deploy a model to multiple nodes?

All our default model configurations enforce a model to be deployed on one node for high performance. However, you can easily change this if you want to deploy a model across nodes for lower cost or GPU availability. In order to do that, go to the YAML file in the model registry and change `placement_strategy` to `PACK` instead of `STRICT_PACK`.

## My deployment isn't starting/working correctly, how can I debug?

There can be several reasons for the deployment not starting or not working correctly. Here are some things to check:

1. You might have specified an invalid model id.
2. Your model may require resources that are not available on the cluster. A common issue is that the model requires Ray custom resources (eg. `accelerator_type_a10`) in order to be scheduled on the right node type, while your cluster is missing those custom resources. You can either modify the model configuration to remove those custom resources or better yet, add them to the node configuration of your Ray cluster. You can debug this issue by looking at Ray Autoscaler logs ([monitor.log](https://docs.ray.io/en/latest/ray-observability/user-guides/configure-logging.html#system-component-logs)).
3. Your model is a gated Hugging Face model (eg. meta-llama). In that case, you need to set the `HUGGING_FACE_HUB_TOKEN` environment variable cluster-wide. You can do that either in the Ray cluster configuration or by setting it before running `serve run`
4. Your model may be running out of memory. You can usually spot this issue by looking for keywords related to "CUDA", "memory" and "NCCL" in the replica logs or `serve run` output. In that case, consider reducing the `max_batch_prefill_tokens` and `max_batch_total_tokens` (if applicable). See models/README.md for more information on those parameters.

In general, [Ray Dashboard](https://docs.ray.io/en/latest/serve/monitoring.html#ray-dashboard) is a useful debugging tool, letting you monitor your Ray Serve / LLM application and access Ray logs.

A good sanity check is deploying the test model in tests/models/. If that works, you know you can deploy _a_ model.

### How do I write a program that accesses both OpenAI and your hosted model at the same time?

The OpenAI `create()` commands allow you to specify the `API_KEY` and `API_BASE`. So you can do something like this.

```python
# Call your self-hosted model running on the local host:
OpenAI.ChatCompletion.create(api_base="http://localhost:8000/v1", api_key="",...)

# Call OpenAI. Set OPENAI_API_KEY to your key and unset OPENAI_API_BASE 
OpenAI.ChatCompletion.create(api_key="OPENAI_API_KEY", ...)
```

## Getting Help and Filing Bugs / Feature Requests

We are eager to help you get started with RayLLM. You can get help on:

- Via Slack -- fill in [this form](https://docs.google.com/forms/d/e/1FAIpQLSfAcoiLCHOguOm8e7Jnn-JJdZaCxPGjgVCvFijHB5PLaQLeig/viewform) to sign up.
- Via [Discuss](https://discuss.ray.io/c/llms-generative-ai/27).

For bugs or for feature requests, please submit them [here](https://github.com/ray-project/ray-llm/issues/new).

## Contributions

We are also interested in accepting contributions. Those could be anything from a new evaluator, to integrating a new model with a yaml file, to more.
Feel free to post an issue first to get our feedback on a proposal first, or just file a PR and we commit to giving you prompt feedback.

We use `pre-commit` hooks to ensure that all code is formatted correctly.
Make sure to `pip install pre-commit` and then run `pre-commit install`.
You can also run `./format` to run the hooks manually.<|MERGE_RESOLUTION|>--- conflicted
+++ resolved
@@ -303,12 +303,8 @@
 Run multiple models at once by aggregating the Serve configs for different models into a single, unified config. For example, use this config to run the `LightGPT` and `Llama-2-7b-chat` model in a single Serve application:
 
 ```yaml
-<<<<<<< HEAD
-# File name: serve/config.yaml
-=======
 # File name: serve_configs/config.yaml
 
->>>>>>> fa6f0176
 applications:
 - name: router
   import_path: aviary.backend:router_application
